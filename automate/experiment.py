--- conflicted
+++ resolved
@@ -562,18 +562,6 @@
                 procedure_class = search.group("class")
             elif line.startswith("\t"):
                 search = re.search("\t(?P<name>[^:]+):\s(?P<value>[^\s]+)(?:\s(?P<unit>.+))?", line)
-<<<<<<< HEAD
-                parameters[search.group("name")] = (search.group("value"), search.group("unit"))
-        if procedure is None:
-            try:
-                from importlib import import_module
-                module = import_module(procedure_module)
-                procedure_class = getattr(module, procedure_class)
-                
-                procedure = procedure_class()
-            except:
-                raise Exception("Failed to automatically load procedure class, specify it as a load argument")
-=======
                 if search is None:
                     raise Exception("Error parsing header line %s." % line)
                 else:
@@ -584,11 +572,10 @@
             from importlib import import_module
             module = import_module(procedure_module)
             procedure_class = getattr(module, procedure_class)
-            
             procedure = procedure_class()
         except:
             procedure = UnknownProcedure(parameters)
->>>>>>> a89748a9
+
         # Fill the procedure with the parameters found
         for name, parameter in procedure.parameterObjects().iteritems():
             if parameter.name in parameters:
